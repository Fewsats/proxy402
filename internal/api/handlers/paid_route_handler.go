--- conflicted
+++ resolved
@@ -28,28 +28,21 @@
 type PaidRouteHandler struct {
 	paidRouteService *services.PaidRouteService
 	purchaseService  *services.PurchaseService
-<<<<<<< HEAD
-	logger           *slog.Logger
+	userService      *services.UserService
+
+	logger *slog.Logger
 }
 
 // NewPaidRouteHandler creates a new PaidRouteHandler.
-func NewPaidRouteHandler(routeService *services.PaidRouteService, purchaseService *services.PurchaseService, logger *slog.Logger) *PaidRouteHandler {
-	return &PaidRouteHandler{
-		paidRouteService: routeService,
-		purchaseService:  purchaseService,
-		logger:           logger,
-=======
-	userService      *services.UserService
-	// We might need linkService later if we want to avoid shortCode collisions
-}
-
-// NewPaidRouteHandler creates a new PaidRouteHandler.
-func NewPaidRouteHandler(routeService *services.PaidRouteService, purchaseService *services.PurchaseService, userService *services.UserService) *PaidRouteHandler {
+func NewPaidRouteHandler(routeService *services.PaidRouteService,
+	purchaseService *services.PurchaseService, userService *services.UserService,
+	logger *slog.Logger) *PaidRouteHandler {
+
 	return &PaidRouteHandler{
 		paidRouteService: routeService,
 		purchaseService:  purchaseService,
 		userService:      userService,
->>>>>>> 980ec1ca
+		logger:           logger,
 	}
 }
 
@@ -225,11 +218,11 @@
 		req.URL.Path = targetURL.Path
 
 		// --- Add Proxy402-Secret Header ---
-		user, err := h.userService.GetUserByID(route.UserID)
+		user, err := h.userService.GetUserByID(gCtx.Request.Context(), route.UserID)
 		if err != nil {
 			// Log the error, but don't expose details to the client via headers.
 			// The proxy error handler below will catch this if the request fails later.
-			fmt.Printf("Error fetching user %d for Proxy402-Secret: %v\n", route.UserID, err)
+			h.logger.Error("Error fetching user for Proxy402-Secret", "shortCode", shortCode, "error", err)
 		} else if user != nil && user.Proxy402Secret != "" {
 			req.Header.Set("Proxy402-Secret", user.Proxy402Secret)
 		}
